//////////////////////////////////////////////////////////////////////////////////////////////////
//
//  Websocket.swift
//
//  Created by Dalton Cherry on 7/16/14.
//
//////////////////////////////////////////////////////////////////////////////////////////////////

import Foundation
import CoreFoundation

public protocol WebsocketDelegate {
    func websocketDidConnect()
    func websocketDidDisconnect(error: NSError?)
    func websocketDidWriteError(error: NSError?)
    func websocketDidReceiveMessage(text: String)
    func websocketDidReceiveData(data: NSData)
}

public class Websocket : NSObject, NSStreamDelegate {
    
    enum OpCode : UInt8 {
        case ContinueFrame = 0x0
        case TextFrame = 0x1
        case BinaryFrame = 0x2
        //3-7 are reserved.
        case ConnectionClose = 0x8
        case Ping = 0x9
        case Pong = 0xA
        //B-F reserved.
    }
    
    enum CloseCode : UInt16 {
        case Normal                 = 1000
        case GoingAway              = 1001
        case ProtocolError          = 1002
        case ProtocolUnhandledType  = 1003
        // 1004 reserved.
        case NoStatusReceived       = 1005
        //1006 reserved.
        case Encoding               = 1007
        case PolicyViolated         = 1008
        case MessageTooBig          = 1009
    }
    var optionalProtocols       : Array<String>?
    //Constant Values.
    let headerWSUpgradeName     = "Upgrade"
    let headerWSUpgradeValue    = "websocket"
    let headerWSHostName        = "Host"
    let headerWSConnectionName  = "Connection"
    let headerWSConnectionValue = "Upgrade"
    let headerWSProtocolName    = "Sec-WebSocket-Protocol"
    let headerWSVersionName     = "Sec-WebSocket-Version"
    let headerWSVersionValue    = "13"
    let headerWSKeyName         = "Sec-WebSocket-Key"
    let headerOriginName        = "Origin"
    let headerWSAcceptName      = "Sec-WebSocket-Accept"
    let BUFFER_MAX              = 2048
    let FinMask: UInt8          = 0x80
    let OpCodeMask: UInt8       = 0x0F
    let RSVMask: UInt8          = 0x70
    let MaskMask: UInt8         = 0x80
    let PayloadLenMask: UInt8   = 0x7F
    let MaxFrameSize: Int       = 32
    
    class WSResponse {
        var isFin = false
        var code: OpCode = .ContinueFrame
        var bytesLeft = 0
        var frameCount = 0
        var buffer: NSMutableData?
    }
    
    public var delegate: WebsocketDelegate?
    private var url: NSURL
    private var inputStream: NSInputStream?
    private var outputStream: NSOutputStream?
    private var isRunLoop = false
    private var connected = false
    private var writeQueue: NSOperationQueue?
    private var readStack = Array<WSResponse>()
    private var inputQueue = Array<NSData>()
    private var fragBuffer: NSData?
    public var headers = Dictionary<String,String>()
<<<<<<< HEAD
    public var isConnected :Bool {
        return connected
    }
=======
    public var voipEnabled = false
>>>>>>> f81a5277
    
    //init the websocket with a url
    public init(url: NSURL) {
        self.url = url
    }

    public convenience init(url: NSURL, protocols: Array<String>) {
        self.init(url: url)
        optionalProtocols = protocols
    }

    ///Connect to the websocket server on a background thread
    public func connect() {
        dispatch_async(dispatch_get_global_queue(DISPATCH_QUEUE_PRIORITY_DEFAULT,0), {
            self.createHTTPRequest()
        })
    }
    
    ///disconnect from the websocket server
    public func disconnect() {
        writeError(CloseCode.Normal.toRaw())
    }
    
    ///write a string to the websocket. This sends it as a text frame.
    public func writeString(str: String) {
        dequeueWrite(str.dataUsingEncoding(NSUTF8StringEncoding)!, code: .TextFrame)
    }
    
    ///write binary data to the websocket. This sends it as a binary frame.
    public func writeData(data: NSData) {
        dequeueWrite(data, code: .BinaryFrame)
    }
    //private methods below!
    
    //private method that starts the connection
    private func createHTTPRequest() {
        
        let str: NSString = url.absoluteString!
        let urlRequest = CFHTTPMessageCreateRequest(kCFAllocatorDefault, "GET",
            url, kCFHTTPVersion1_1)
        
        var port = url.port
        if port == nil {
            if url.scheme == "wss" || url.scheme == "https" {
                port = 443
            } else {
                port = 80
            }
        }
        self.addHeader(urlRequest, key: headerWSUpgradeName, val: headerWSUpgradeValue)
        self.addHeader(urlRequest, key: headerWSConnectionName, val: headerWSConnectionValue)
        if let protocols = optionalProtocols {
            self.addHeader(urlRequest, key: headerWSProtocolName, val: ",".join(protocols))
        }
        self.addHeader(urlRequest, key: headerWSVersionName, val: headerWSVersionValue)
        self.addHeader(urlRequest, key: headerWSKeyName, val: self.generateWebSocketKey())
        self.addHeader(urlRequest, key: headerOriginName, val: url.absoluteString!)
        self.addHeader(urlRequest, key: headerWSHostName, val: "\(url.host!):\(port!)")
        for (key,value) in headers {
            self.addHeader(urlRequest, key: key, val: value)
        }
        
        let serializedRequest: NSData = CFHTTPMessageCopySerializedMessage(urlRequest.takeUnretainedValue()).takeUnretainedValue()
        self.initStreamsWithData(serializedRequest,port!)
    }
    //Add a header to the CFHTTPMessage by using the NSString bridges to CFString
    private func addHeader(urlRequest: Unmanaged<CFHTTPMessage>,key: String, val: String) {
        let nsKey: NSString = key
        let nsVal: NSString = val
        CFHTTPMessageSetHeaderFieldValue(urlRequest.takeUnretainedValue(),
            nsKey,
            nsVal)
    }
    //generate a websocket key as needed in rfc
    private func generateWebSocketKey() -> String {
        var key = ""
        let seed = 16
        for (var i = 0; i < seed; i++) {
            let uni = UnicodeScalar(UInt32(97 + arc4random_uniform(25)))
            key += "\(Character(uni))"
        }
        var data = key.dataUsingEncoding(NSUTF8StringEncoding)
        var baseKey = data?.base64EncodedStringWithOptions(NSDataBase64EncodingOptions(0))
        return baseKey!
    }
    //Start the stream connection and write the data to the output stream
    private func initStreamsWithData(data: NSData, _ port: Int) {
        //higher level API we will cut over to at some point
        //NSStream.getStreamsToHostWithName(url.host, port: url.port.integerValue, inputStream: &inputStream, outputStream: &outputStream)
        
        var readStream: Unmanaged<CFReadStream>?
        var writeStream: Unmanaged<CFWriteStream>?
        let h: NSString = url.host!
        CFStreamCreatePairWithSocketToHost(nil, h, UInt32(port), &readStream, &writeStream)
        inputStream = readStream!.takeUnretainedValue()
        outputStream = writeStream!.takeUnretainedValue()
        
        inputStream!.delegate = self
        outputStream!.delegate = self
        if url.scheme == "wss" || url.scheme == "https" {
            inputStream!.setProperty(NSStreamSocketSecurityLevelNegotiatedSSL, forKey: NSStreamSocketSecurityLevelKey)
            outputStream!.setProperty(NSStreamSocketSecurityLevelNegotiatedSSL, forKey: NSStreamSocketSecurityLevelKey)
        }
        if self.voipEnabled {
            inputStream!.setProperty(NSStreamNetworkServiceTypeVoIP, forKey: NSStreamNetworkServiceType)
            outputStream!.setProperty(NSStreamNetworkServiceTypeVoIP, forKey: NSStreamNetworkServiceType)
        }
        inputStream!.scheduleInRunLoop(NSRunLoop.currentRunLoop(), forMode: NSDefaultRunLoopMode)
        outputStream!.scheduleInRunLoop(NSRunLoop.currentRunLoop(), forMode: NSDefaultRunLoopMode)
        inputStream!.open()
        outputStream!.open()
        let bytes = UnsafePointer<UInt8>(data.bytes)
        outputStream!.write(bytes, maxLength: data.length)
        isRunLoop = true
        while(isRunLoop) {
            NSRunLoop.currentRunLoop().runMode(NSDefaultRunLoopMode, beforeDate: NSDate.distantFuture() as NSDate)
        }
    }
    //delegate for the stream methods. Processes incoming bytes
    func stream(aStream: NSStream!, handleEvent eventCode: NSStreamEvent) {
        
        if eventCode == .HasBytesAvailable {
            if(aStream == inputStream) {
                processInputStream()
            }
        } else if eventCode == .ErrorOccurred {
            disconnectStream(aStream!.streamError)
        } else if eventCode == .EndEncountered {
            disconnectStream(nil)
        }
    }
    //work around for a swift bug. BugID: 17712659
    func workaroundMethod() {
        //does nothing, but fixes bug in swift
    }
    //disconnect the stream object
    private func disconnectStream(error: NSError?) {
        if writeQueue != nil {
            writeQueue!.waitUntilAllOperationsAreFinished()
        }
        inputStream!.removeFromRunLoop(NSRunLoop.currentRunLoop(), forMode: NSDefaultRunLoopMode)
        outputStream!.removeFromRunLoop(NSRunLoop.currentRunLoop(), forMode: NSDefaultRunLoopMode)
        inputStream!.close()
        outputStream!.close()
        inputStream = nil
        outputStream = nil
        isRunLoop = false
        connected = false
        dispatch_async(dispatch_get_main_queue(),{
            self.workaroundMethod()
            self.delegate?.websocketDidDisconnect(error)
        })
    }
    
    ///handles the incoming bytes and sending them to the proper processing method
    private func processInputStream() {
        let buf = NSMutableData(capacity: BUFFER_MAX)
        var buffer = UnsafeMutablePointer<UInt8>(buf.bytes)
        let length = inputStream!.read(buffer, maxLength: BUFFER_MAX)
        if length > 0 {
            if !connected {
                connected = processHTTP(buffer, bufferLen: length)
                if !connected {
                    dispatch_async(dispatch_get_main_queue(),{
                        self.workaroundMethod()
                        self.delegate?.websocketDidDisconnect(self.errorWithDetail("Invalid HTTP upgrade", code: 1))
                    })
                }
            } else {
                var process = false
                if inputQueue.count == 0 {
                    process = true
                }
                inputQueue.append(NSData(bytes: buffer, length: length))
                if process {
                    dequeueInput()
                }
            }
        }
    }
    ///dequeue the incoming input so it is processed in order
    private func dequeueInput() {
        if inputQueue.count > 0 {
            let data = inputQueue[0]
            var work = data
            if (fragBuffer != nil) {
                var combine = NSMutableData(data: fragBuffer!)
                combine.appendData(data)
                work = combine
                fragBuffer = nil
            }
            let buffer = UnsafePointer<UInt8>(work.bytes)
            processRawMessage(buffer, bufferLen: work.length)
            inputQueue = inputQueue.filter{$0 != data}
            dequeueInput()
        }
    }
    ///Finds the HTTP Packet in the TCP stream, by looking for the CRLF.
    private func processHTTP(buffer: UnsafePointer<UInt8>, bufferLen: Int) -> Bool {
        let CRLFBytes = [UInt8("\r"), UInt8("\n"), UInt8("\r"), UInt8("\n")]
        var k = 0
        var totalSize = 0
        for var i = 0; i < bufferLen; i++ {
            if buffer[i] == CRLFBytes[k] {
                k++
                if k == 3 {
                    totalSize = i + 1
                    break
                }
            } else {
                k = 0
            }
        }
        if totalSize > 0 {
            if validateResponse(buffer, bufferLen: totalSize) {
                dispatch_async(dispatch_get_main_queue(),{
                    self.workaroundMethod()
                    self.delegate?.websocketDidConnect()
                })
                totalSize += 1 //skip the last \n
                let restSize = bufferLen - totalSize
                if restSize > 0 {
                    processRawMessage((buffer+totalSize),bufferLen: restSize)
                }
                return true
            }
        }
        return false
    }
    
    ///validates the HTTP is a 101 as per the RFC spec
    private func validateResponse(buffer: UnsafePointer<UInt8>, bufferLen: Int) -> Bool {
        let response = CFHTTPMessageCreateEmpty(kCFAllocatorDefault, 0)
        CFHTTPMessageAppendBytes(response.takeUnretainedValue(), buffer, bufferLen)
        if CFHTTPMessageGetResponseStatusCode(response.takeUnretainedValue()) != 101 {
            return false
        }
        let cfHeaders = CFHTTPMessageCopyAllHeaderFields(response.takeUnretainedValue())
        let headers: NSDictionary = cfHeaders.takeUnretainedValue()
        let acceptKey = headers[headerWSAcceptName] as NSString
        if acceptKey.length > 0 {
            return true
        }
        return false
    }
    
    ///process the websocket data
    private func processRawMessage(buffer: UnsafePointer<UInt8>, bufferLen: Int) {
        var response = readStack.last
        if response != nil && bufferLen < 2  {
            fragBuffer = NSData(bytes: buffer, length: bufferLen)
            return
        }
        if response != nil && response!.bytesLeft > 0 {
            let resp = response!
            var len = resp.bytesLeft
            var extra = bufferLen - resp.bytesLeft
            if resp.bytesLeft > bufferLen {
                len = bufferLen
                extra = 0
            }
            resp.bytesLeft -= len
            resp.buffer?.appendData(NSData(bytes: buffer, length: len))
            processResponse(resp)
            var offset = bufferLen - extra
            if extra > 0 {
                processExtra((buffer+offset), bufferLen: extra)
            }
            return
        } else {
            let isFin = (FinMask & buffer[0])
            let receivedOpcode = (OpCodeMask & buffer[0])
            let isMasked = (MaskMask & buffer[1])
            let payloadLen = (PayloadLenMask & buffer[1])
            var offset = 2
            if((isMasked > 0 || (RSVMask & buffer[0]) > 0) && receivedOpcode != OpCode.Pong.toRaw()) {
                let errCode = CloseCode.ProtocolError.toRaw()
                self.delegate?.websocketDidDisconnect(self.errorWithDetail("masked and rsv data is not currently supported",
                    code: errCode))
                writeError(errCode)
                return
            }
            let isControlFrame = (receivedOpcode == OpCode.ConnectionClose.toRaw() || receivedOpcode == OpCode.Ping.toRaw())
            if !isControlFrame && (receivedOpcode != OpCode.BinaryFrame.toRaw() && receivedOpcode != OpCode.ContinueFrame.toRaw() &&
                receivedOpcode != OpCode.TextFrame.toRaw() && receivedOpcode != OpCode.Pong.toRaw()) {
                    let errCode = CloseCode.ProtocolError.toRaw()
                    self.delegate?.websocketDidDisconnect(self.errorWithDetail("unknown opcode: \(receivedOpcode)",
                        code: errCode))
                    writeError(errCode)
                    return
            }
            if isControlFrame && isFin == 0 {
                let errCode = CloseCode.ProtocolError.toRaw()
                self.delegate?.websocketDidDisconnect(self.errorWithDetail("control frames can't be fragmented",
                    code: errCode))
                writeError(errCode)
                return
            }
            if receivedOpcode == OpCode.ConnectionClose.toRaw() {
                var code = CloseCode.Normal.toRaw()
                if payloadLen == 1 {
                    code = CloseCode.ProtocolError.toRaw()
                } else if payloadLen > 1 {
                    var codeBuffer = UnsafePointer<UInt16>((buffer+offset))
                    code = codeBuffer[0].byteSwapped
                    if code < 1000 || (code > 1003 && code < 1007) || (code > 1011 && code < 3000) {
                        code = CloseCode.ProtocolError.toRaw()
                    }
                    offset += 2
                }
                if payloadLen > 2 {
                    let len = Int(payloadLen-2)
                    if len > 0 {
                        let bytes = UnsafePointer<UInt8>((buffer+offset))
                        var str: NSString? = NSString(data: NSData(bytes: bytes, length: len), encoding: NSUTF8StringEncoding)
                        if str == nil {
                            code = CloseCode.ProtocolError.toRaw()
                        }
                    }
                }
                writeError(code)
                return
            }
            if isControlFrame && payloadLen > 125 {
                writeError(CloseCode.ProtocolError.toRaw())
                return
            }
            var dataLength = UInt64(payloadLen)
            if dataLength == 127 {
                let bytes = UnsafePointer<UInt64>((buffer+offset))
                dataLength = bytes[0].byteSwapped
                offset += sizeof(UInt64)
            } else if dataLength == 126 {
                let bytes = UnsafePointer<UInt16>((buffer+offset))
                dataLength = UInt64(bytes[0].byteSwapped)
                offset += sizeof(UInt16)
            }
            var len = dataLength
            if dataLength > UInt64(bufferLen) {
                len = UInt64(bufferLen-offset)
            }
            var data: NSData!
            if len < 0 {
                len = 0
                data = NSData()
            } else {
                data = NSData(bytes: UnsafePointer<UInt8>((buffer+offset)), length: Int(len))
            }
            if receivedOpcode == OpCode.Pong.toRaw() {
                let step = Int(offset+len)
                let extra = bufferLen-step
                if extra > 0 {
                    processRawMessage((buffer+step), bufferLen: extra)
                }
                return
            }
            var response = readStack.last
            if isControlFrame {
                response = nil //don't append pings
            }
            if isFin == 0 && receivedOpcode == OpCode.ContinueFrame.toRaw() && response == nil {
                let errCode = CloseCode.ProtocolError.toRaw()
                self.delegate?.websocketDidDisconnect(self.errorWithDetail("continue frame before a binary or text frame",
                    code: errCode))
                writeError(errCode)
                return
            }
            var isNew = false
            if(response == nil) {
                if receivedOpcode == OpCode.ContinueFrame.toRaw()  {
                    let errCode = CloseCode.ProtocolError.toRaw()
                    self.delegate?.websocketDidDisconnect(self.errorWithDetail("first frame can't be a continue frame",
                        code: errCode))
                    writeError(errCode)
                    return
                }
                isNew = true
                response = WSResponse()
                response!.code = OpCode.fromRaw(receivedOpcode)!
                response!.bytesLeft = Int(dataLength)
                response!.buffer = NSMutableData(data: data)
            } else {
                if receivedOpcode == OpCode.ContinueFrame.toRaw()  {
                    response!.bytesLeft = Int(dataLength)
                } else {
                    let errCode = CloseCode.ProtocolError.toRaw()
                    self.delegate?.websocketDidDisconnect(self.errorWithDetail("second and beyond of fragment message must be a continue frame",
                        code: errCode))
                    writeError(errCode)
                    return
                }
                response!.buffer!.appendData(data)
            }
            if response != nil {
                response!.bytesLeft -= Int(len)
                response!.frameCount++
                response!.isFin = isFin > 0 ? true : false
                if(isNew) {
                    readStack.append(response!)
                }
                processResponse(response!)
            }
            
            let step = Int(offset+len)
            let extra = bufferLen-step
            if(extra > 0) {
                processExtra((buffer+step), bufferLen: extra)
            }
        }
        
    }
    
    ///process the extra of a buffer
    private func processExtra(buffer: UnsafePointer<UInt8>, bufferLen: Int) {
        if bufferLen < 2 {
            fragBuffer = NSData(bytes: buffer, length: bufferLen)
        } else {
            processRawMessage(buffer, bufferLen: bufferLen)
        }
    }
    
    ///process the finished response of a buffer
    private func processResponse(response: WSResponse) -> Bool {
        if response.isFin && response.bytesLeft <= 0 {
            if response.code == .Ping {
                let data = response.buffer! //local copy so it is perverse for writing
                dequeueWrite(data, code: OpCode.Pong)
            } else if response.code == .TextFrame {
                var str: NSString? = NSString(data: response.buffer!, encoding: NSUTF8StringEncoding)
                if str == nil {
                    writeError(CloseCode.Encoding.toRaw())
                    return false
                }
                dispatch_async(dispatch_get_global_queue(DISPATCH_QUEUE_PRIORITY_DEFAULT, 0),{
                    self.workaroundMethod()
                    self.delegate?.websocketDidReceiveMessage(str!)
                })
            } else if response.code == .BinaryFrame {
                let data = response.buffer! //local copy so it is perverse for writing
                dispatch_async(dispatch_get_global_queue(DISPATCH_QUEUE_PRIORITY_DEFAULT, 0),{
                    self.workaroundMethod()
                    self.delegate?.websocketDidReceiveData(data)
                })
            }
            readStack.removeLast()
            return true
        }
        return false
    }
    
    ///Create an error
    private func errorWithDetail(detail: String, code: UInt16) -> NSError {
        var details = Dictionary<String,String>()
        details[NSLocalizedDescriptionKey] =  detail
        return NSError(domain: "Websocket", code: Int(code), userInfo: details)
    }
    
    ///write a an error to the socket
    private func writeError(code: UInt16) {
        let buf = NSMutableData(capacity: sizeof(UInt16))
        var buffer = UnsafeMutablePointer<UInt16>(buf.bytes)
        buffer[0] = code.byteSwapped
        dequeueWrite(NSData(bytes: buffer, length: sizeof(UInt16)), code: .ConnectionClose)
    }
    ///used to write things to the stream in a
    private func dequeueWrite(data: NSData, code: OpCode) {
        if writeQueue == nil {
            writeQueue = NSOperationQueue()
            writeQueue!.maxConcurrentOperationCount = 1
        }
        writeQueue!.addOperationWithBlock {
            //stream isn't ready, let's wait
            var tries = 0;
            while self.outputStream == nil || !self.connected {
                if(tries < 5) {
                    sleep(1);
                } else {
                    break;
                }
                tries++;
            }
            var offset = 2
            UINT16_MAX
            let bytes = UnsafeMutablePointer<UInt8>(data.bytes)
            let dataLength = data.length
            let frame = NSMutableData(capacity: dataLength + self.MaxFrameSize)
            let buffer = UnsafeMutablePointer<UInt8>(frame.mutableBytes)
            buffer[0] = self.FinMask | code.toRaw()
            if dataLength < 126 {
                buffer[1] = CUnsignedChar(dataLength)
            } else if dataLength <= Int(UInt16.max) {
                buffer[1] = 126
                var sizeBuffer = UnsafeMutablePointer<UInt16>((buffer+offset))
                sizeBuffer[0] = UInt16(dataLength).byteSwapped
                offset += sizeof(UInt16)
            } else {
                buffer[1] = 127
                var sizeBuffer = UnsafeMutablePointer<UInt64>((buffer+offset))
                sizeBuffer[0] = UInt64(dataLength).byteSwapped
                offset += sizeof(UInt64)
            }
            buffer[1] |= self.MaskMask
            var maskKey = UnsafeMutablePointer<UInt8>(buffer + offset)
            SecRandomCopyBytes(kSecRandomDefault, UInt(sizeof(UInt32)), maskKey)
            offset += sizeof(UInt32)
            
            for (var i = 0; i < dataLength; i++) {
                buffer[offset] = bytes[i] ^ maskKey[i % sizeof(UInt32)]
                offset += 1
            }
            var total = 0
            while true {
                if self.outputStream == nil {
                    break
                }
                let writeBuffer = UnsafePointer<UInt8>(frame.bytes+total)
                var len = self.outputStream!.write(writeBuffer, maxLength: offset-total)
                if len < 0 {
                    self.delegate?.websocketDidDisconnect(self.outputStream!.streamError)
                    break
                } else {
                    total += len
                }
                if total >= offset {
                    break
                }
            }
            
        }
    }
    
}<|MERGE_RESOLUTION|>--- conflicted
+++ resolved
@@ -82,13 +82,10 @@
     private var inputQueue = Array<NSData>()
     private var fragBuffer: NSData?
     public var headers = Dictionary<String,String>()
-<<<<<<< HEAD
+    public var voipEnabled = false
     public var isConnected :Bool {
         return connected
     }
-=======
-    public var voipEnabled = false
->>>>>>> f81a5277
     
     //init the websocket with a url
     public init(url: NSURL) {
